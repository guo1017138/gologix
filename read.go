--- conflicted
+++ resolved
@@ -536,13 +536,8 @@
 	return nil
 }
 
-<<<<<<< HEAD
 func (client *Client) readList(tags []string, types []CIPType) ([]any, error) {
-=======
-
-func (client *Client) readList(tags []string, types []CIPType) ([]any, error) {
-
->>>>>>> aad56a4d
+
 	// first generate IOIs for each tag
 	qty := len(tags)
 	iois := make([]*tagIOI, qty)
