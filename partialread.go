--- conflicted
+++ resolved
@@ -8,18 +8,12 @@
 )
 
 func (client *Client) ReadList(tags []string, types []CIPType) ([]any, error) {
-<<<<<<< HEAD
-	n := 0
-	n_new := 0
-	var err error
-=======
 	err := client.checkConnection()
 	if err != nil {
 		return nil, fmt.Errorf("could not start list read: %w", err)
 	}
 	n := 0
 	n_new := 0
->>>>>>> aad56a4d
 	total := len(tags)
 	results := make([]any, 0, total)
 	msgs := 0
